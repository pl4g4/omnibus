--- conflicted
+++ resolved
@@ -21,7 +21,6 @@
         'User-Agent': 'OSINT Omnibus (https://github.com/deadbits/omnibus)'
     }
 
-<<<<<<< HEAD
     try:
         status, response = http_get(url, headers=headers)
     except:
@@ -35,18 +34,4 @@
 
         results = json.loads(response.content)
 
-=======
-    resp = http_get('https://person.clearbit.com/v1/people/email/%s' % email_address,
-            headers=headers)
-
-    if resp[0] is False:
-        error('failed to get Clearbit API results: %s' % email_address)
-        return None
-
-    if 'error' in resp[1].content and 'queued' in resp[1].content:
-        warning('results are queued by Clearbit. please re-run module after 5-10 minutes.')
-        return None
-
-    results = json.loads(resp[1].content)
->>>>>>> 38d36e66
     return results